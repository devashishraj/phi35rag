--- conflicted
+++ resolved
@@ -27,11 +27,6 @@
     wget \
     git \
     curl 
-<<<<<<< HEAD
-
-
-RUN CMAKE_ARGS="-DGGML_NATIVE=OFF -DCMAKE_CXX_FLAGS="-march=native" -DCMAKE_C_FLAGS="-march=native" -DGGML_CPU_ARM_ARCH=native" pip install  --verbose --break-system-packages llama-cpp-python --extra-index-url https://abetlen.github.io/llama-cpp-python/whl/cuda125
-=======
 
 
 # install llama cpp's python bindings
@@ -43,36 +38,13 @@
 
 RUN pip install --debug --verbose --no-cache-dir --upgrade  --break-system-packages -r requirements.txt
 
->>>>>>> 8535f68b
 
 # Create a directory to save the model
 RUN mkdir -p /app/jinv3
 
-<<<<<<< HEAD
-# Install required packages
-RUN pip install --force-reinstall --upgrade --break-system-packages requests \
-    beautifulsoup4 \
-    rich \
-    tiktoken \
-    PyMuPDF \
-    langchain \
-    langchain-community 
-
-# required packages for loading embedding model
-RUN pip install --force-reinstall --upgrade --break-system-packages  huggingface-hub \
-    sentence-transformers
-
-# Create a directory to save the model
-RUN mkdir -p /app/miniLM6V2
-
 # Add a Python script that downloads the model
 COPY saveModels.py saveModels.py
 
-=======
-# Add a Python script that downloads the model
-COPY saveModels.py saveModels.py
-
->>>>>>> 8535f68b
 RUN python3 saveModels.py
 
 # Download model files with robust error handling
@@ -83,11 +55,7 @@
 RUN apt-get purge -y clang lld llvm build-essential && \
     apt-get autoremove -y && \
     apt-get clean -y && \
-<<<<<<< HEAD
-    rm -rf /root/.cache/pip /tmp/* /var/tmp/*
-=======
     rm -rf /root/.cache /tmp/* /var/tmp/*
 
 
 
->>>>>>> 8535f68b
